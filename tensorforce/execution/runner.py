--- conflicted
+++ resolved
@@ -154,13 +154,8 @@
                 if terminal or self.timestep == max_timesteps:
                     break
 
-<<<<<<< HEAD
-            time_passed = time.time() - start_time
             self.agent.observe_episode_reward(episode_reward)
-=======
             time_passed = time.time() - episode_start_time
-
->>>>>>> d26d780a
             self.episode_rewards.append(episode_reward)
             self.episode_lengths.append(self.timestep)
             self.episode_times.append(time_passed)
