--- conflicted
+++ resolved
@@ -73,22 +73,13 @@
         else:
             self.random = np.random.RandomState()
 
-<<<<<<< HEAD
         self.exploration = exploration_mode['epsilon_decay']
-=======
-        # Input placeholders
-        self.state = tf.placeholder(tf.float32, self.batch_shape + list(self.config.state_shape), name="state")
-        self.next_states = tf.placeholder(tf.float32, self.batch_shape + list(self.config.state_shape), name="next_states")
-        self.terminals = tf.placeholder(tf.float32, self.batch_shape, name='terminals')
-        self.rewards = tf.placeholder(tf.float32, self.batch_shape, name='rewards')
->>>>>>> 118f86d0
 
         self.target_network_update = []
+
         # output layer
-        output_layer_training = [{"type": "linear", "neurons": self.config.actions, "trainable": True}]
-        output_layer_target = [{"type": "linear", "neurons": self.config.actions, "trainable": False}]
-
-<<<<<<< HEAD
+        output_layer_config = [{"type": "linear", "neurons": self.config.actions, "trainable": True}]
+
         self.device = self.config.tf_device
         if self.device == 'replica':
             self.device = tf.train.replica_device_setter(ps_tasks=1, worker_device=self.config.tf_worker_device)
@@ -104,22 +95,12 @@
             self.target_model = NeuralNetwork(self.config.network_layers + output_layer_config, self.next_states, scope='target')
 
             # Create training operations
+            self.create_training_operations()
             self.optimizer = tf.train.RMSPropOptimizer(self.alpha, momentum=0.95, epsilon=0.01)
-            self.create_training_operations()
 
         self.training_output = self.training_model.get_output()
         self.target_output = self.target_model.get_output()
 
-=======
-        scope = '' if self.config.tf_scope is None else self.config.tf_scope + '-'
-        self.training_model = NeuralNetwork(self.config.network_layers + output_layer_training, self.state, scope=scope + 'training')
-        self.target_model = NeuralNetwork(self.config.network_layers + output_layer_target, self.next_states, scope=scope + 'target')
-        self.training_output = self.training_model.get_output()
-        self.target_output = self.target_model.get_output()
-
-        # Create training operations
-        self.create_training_operations()
->>>>>>> 118f86d0
         self.saver = tf.train.Saver()
         writer = tf.summary.FileWriter('logs', graph=tf.get_default_graph())
         self.session.run(tf.global_variables_initializer())
