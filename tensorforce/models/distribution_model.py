--- conflicted
+++ resolved
@@ -51,14 +51,11 @@
             for name, action in actions_spec.items():
                 with tf.name_scope(name=(name + '-distribution')):
                     if config.distributions is not None and name in config.distributions:
-<<<<<<< HEAD
                         kwargs = dict(action)
                         kwargs['summary_labels'] = config.summary_labels
-=======
->>>>>>> 09b258b1
                         self.distributions[name] = Distribution.from_spec(
                             spec=config.distributions[name],
-                            kwargs=action
+                            kwargs=kwargs
                         )
                     elif action['type'] == 'bool':
                         self.distributions[name] = Bernoulli(
@@ -76,12 +73,8 @@
                             self.distributions[name] = Beta(
                                 shape=action['shape'],
                                 min_value=action['min_value'],
-<<<<<<< HEAD
                                 max_value=action['max_value'],
                                 summary_labels=config.summary_labels
-=======
-                                max_value=action['max_value']
->>>>>>> 09b258b1
                             )
                         else:
                             self.distributions[name] = Gaussian(
@@ -168,26 +161,19 @@
         return kwargs
 
     def get_variables(self):
-<<<<<<< HEAD
-        return super(DistributionModel, self).get_variables() + self.network.get_variables() + \
-            [variable for name in sorted(self.distributions) for variable in self.distributions[name].get_variables()]
-
-    def get_summaries(self):
-        return super(DistributionModel, self).get_summaries() + self.network.get_summaries() + \
-            [summary for name in sorted(self.distributions) for summary in self.distributions[name].get_summaries()]
-=======
-        """
-        Variables are model variables, network variables and distribution variables
-
-        Returns: List of variables
-
-        """
-        model_vars = super(DistributionModel, self).get_variables()
-        network_vars = self.network.get_variables()
-
-        dist_vars = [
+        model_variables = super(DistributionModel, self).get_variables()
+        network_variables = self.network.get_variables()
+        distribution_variables = [
             variable for name in sorted(self.distributions) for variable in self.distributions[name].get_variables()
         ]
 
-        return model_vars + network_vars + dist_vars
->>>>>>> 09b258b1
+        return model_variables + network_variables + distribution_variables
+
+    def get_summaries(self):
+        model_summaries = super(DistributionModel, self).get_summaries()
+        network_summaries = self.network.get_summaries()
+        distribution_summaries = [
+            summary for name in sorted(self.distributions) for summary in self.distributions[name].get_summaries()
+        ]
+
+        return model_summaries + network_summaries + distribution_summaries