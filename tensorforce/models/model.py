# Copyright 2017 reinforce.io. All Rights Reserved.
#
# Licensed under the Apache License, Version 2.0 (the "License");
# you may not use this file except in compliance with the License.
# You may obtain a copy of the License at
#
#     http://www.apache.org/licenses/LICENSE-2.0
#
# Unless required by applicable law or agreed to in writing, software
# distributed under the License is distributed on an "AS IS" BASIS,
# WITHOUT WARRANTIES OR CONDITIONS OF ANY KIND, either express or implied.
# See the License for the specific language governing permissions and
# limitations under the License.
# ==============================================================================


"""
The `Model` class coordinates the creation and execution of all TensorFlow operations within a model.
It implements the `reset`, `act` and `update` functions, which form the interface the `Agent` class
communicates with, and which should not need to be overwritten. Instead, the following TensorFlow
functions need to be implemented:

* `tf_actions_and_internals(states, internals, deterministic)` returning the batch of
   actions and successor internal states.
* `tf_loss_per_instance(states, internals, actions, terminal, reward)` returning the loss
   per instance for a batch.

Further, the following TensorFlow functions should be extended accordingly:

* `initialize(custom_getter)` defining TensorFlow placeholders/functions and adding internal states.
* `get_variables()` returning the list of TensorFlow variables (to be optimized) of this model.
* `tf_regularization_losses(states, internals)` returning a dict of regularization losses.
* `get_optimizer_kwargs(states, internals, actions, terminal, reward)` returning a dict of potential
   arguments (argument-free functions) to the optimizer.

Finally, the following TensorFlow functions can be useful in some cases:

* `preprocess_states(states)` for state preprocessing, returning the processed batch of states.
* `tf_action_exploration(action, exploration, action_spec)` for action postprocessing (e.g. exploration),
    returning the processed batch of actions.
* `tf_preprocess_reward(states, internals, terminal, reward)` for reward preprocessing (e.g. reward normalization),
    returning the processed batch of rewards.
* `create_output_operations(states, internals, actions, terminal, reward, deterministic)` for further output operations,
    similar to the two above for `Model.act` and `Model.update`.
* `tf_optimization(states, internals, actions, terminal, reward)` for further optimization operations
    (e.g. the baseline update in a `PGModel` or the target network update in a `QModel`),
    returning a single grouped optimization operation.
"""

from __future__ import absolute_import
from __future__ import print_function
from __future__ import division

from copy import deepcopy
import os

import numpy as np
import tensorflow as tf

from tensorforce import TensorForceError, util
from tensorforce.core.explorations import Exploration
from tensorforce.core.preprocessing import PreprocessorStack


class Model(object):
    """
    Base class for all (TensorFlow-based) models.
    """

    def __init__(
        self,
        states,
        actions,
        scope,
        device,
        saver,
        summarizer,
        distributed,
        batching_capacity,
        variable_noise,
        states_preprocessing,
        actions_exploration,
        reward_preprocessing
    ):
        """

        Args:
            states_spec (dict): The state-space description dictionary.
            actions_spec (dict): The action-space description dictionary.
            device (str): The name of the device to run the graph of this model on.
            session_config (dict): Dict specifying the tf monitored session to create when calling `setup`.
            scope (str): The root scope str to use for tf variable scoping.
            saver_spec (dict): Dict specifying whether and how to save the model's parameters.
            summary_spec (dict): Dict specifying which tensorboard summaries should be created and added to the graph.
            distributed_spec (dict): Dict specifying whether and how to do distributed training on the model's graph.
            optimizer (dict): Dict specifying the tf optimizer to use for tuning the model's trainable parameters.
            discount (float): The RL reward discount factor (gamma).
            variable_noise (float): The stddev value of a Normal distribution used for adding random
                noise to the model's output (for each batch, noise can be toggled and - if active - will be resampled).
                Use None for not adding any noise.
            states_preprocessing_spec (dict): Dict specifying whether and how to preprocess state signals
                (e.g. normalization, greyscale, etc..).
            explorations_spec (dict): Dict specifying whether and how to add exploration to the model's
                "action outputs" (e.g. epsilon-greedy).
            reward_preprocessing_spec (dict): Dict specifying whether and how to preprocess rewards coming
                from the Environment (e.g. reward normalization).
        """
        # Network crated from network_spec in distribution_model.py
        # Needed for named_tensor access
        self.network = None

        # States/internals/actions specifications
        self.states_spec = states
        self.internals_spec = dict()
        self.actions_spec = actions

        # TensorFlow scope, device
        self.scope = scope
        self.device = device

        # Saver/summaries/distributes
        if saver is None or saver.get('directory') is None:
            self.saver_spec = None
        else:
            self.saver_spec = saver
        if summarizer is None or summarizer.get('directory') is None:
            self.summarizer_spec = None
        else:
            self.summarizer_spec = summarizer

        self.distributed_spec = distributed

        # TensorFlow summaries
        if self.summarizer_spec is None:
            self.summary_labels = set()
        else:
            self.summary_labels = set(self.summarizer_spec.get('labels', ()))

        # Batching capacity for act/observe interface
        assert batching_capacity is None or (isinstance(batching_capacity, int) and batching_capacity > 0)
        self.batching_capacity = batching_capacity

        # Variable noise
        assert variable_noise is None or variable_noise > 0.0
        self.variable_noise = variable_noise

        # Preprocessing and exploration
        self.states_preprocessing_spec = states_preprocessing
        self.actions_exploration_spec = actions_exploration
        self.reward_preprocessing_spec = reward_preprocessing

        self.is_observe = False

        self.states_preprocessing = None
        self.actions_exploration = None
        self.reward_preprocessing = None

        self.variables = None
        self.all_variables = None
        self.registered_variables = None
        self.summaries = None

        self.timestep = None
        self.episode = None
        self.global_timestep = None
        self.global_episode = None

        self.states_input = None
        self.internals_input = None
        self.actions_input = None
        self.terminal_input = None
        self.reward_input = None
        self.deterministic_input = None
        self.update_input = None
        self.internals_init = None

        self.fn_initialize = None
        self.fn_actions_and_internals = None
        self.fn_observe_timestep = None
        self.fn_action_exploration = None

        self.graph = None
        self.global_model = None
        self.scaffold = None
        self.saver_directory = None
        self.session = None
        self.monitored_session = None
        self.summary_writer = None
        self.summary_writer_hook = None

        # The tf.train.Scaffold object used to create important pieces of this model's graph
        # Directory used for default export of model parameters
        # The tf MonitoredSession object (Session wrapper handling common hooks)
        # The actual tf.Session object (part of our MonitoredSession object)
        # A list of tf.summary.Summary objects defined for our Graph (for tensorboard)
        # TensorFlow FileWriter object that writes summaries (histograms, images, etc..) to disk
        # Summary hook to use by the MonitoredSession

        # Inputs and internals
        # Current episode number as int Tensor
        # TensorFlow op incrementing `self.episode` depending on True is-terminal signals
        self.increment_episode = None
        # Int Tensor representing the total timestep (over all episodes)
        # Dict holding placeholders for each (original/unprocessed) state component input

        # Outputs
        # Dict of action output Tensors (returned by fn_actions_and_internals)
        self.actions_output = None
        # Dict of internal state output Tensors (returned by fn_actions_and_internals)
        self.internals_output = None
        # Int that keeps track of how many actions have been "executed" using `act`
        self.timestep_output = None

        self.summary_configuration_op = None

        # Setup TensorFlow graph and session
        self.setup()

    def setup(self):
        """
        Sets up the TensorFlow model graph and initializes (and enters) the TensorFlow session.
        """

        # Create our Graph or figure out, which shared/global one to use.
        default_graph = None
        # No parallel RL or ThreadedRunner with Hogwild! shared network updates:
        # Build single graph and work with that from here on. In the case of threaded RL, the central
        # and already initialized model is handed to the worker Agents via the ThreadedRunner's
        # WorkerAgentGenerator factory.
        if self.distributed_spec is None:
            self.graph = tf.Graph()
            default_graph = self.graph.as_default()
            default_graph.__enter__()
            self.global_model = None
        # Distributed tensorflow setup (each process gets its own (identical) graph).
        # We are the parameter server.
        elif self.distributed_spec.get('parameter_server'):
            if self.distributed_spec.get('replica_model'):
                raise TensorForceError("Invalid config value for distributed mode.")
            self.graph = tf.Graph()
            default_graph = self.graph.as_default()
            default_graph.__enter__()
            self.global_model = None
            self.scope = self.scope + '-ps'
        # We are a worker's replica model.
        # Place our ops round-robin on all worker devices.
        elif self.distributed_spec.get('replica_model'):
            self.graph = tf.get_default_graph()
            self.global_model = None
            # The graph is the parent model's graph, hence no new graph here.
            self.device = tf.train.replica_device_setter(
                worker_device=self.device,
                cluster=self.distributed_spec['cluster_spec']
            )
            self.scope = self.scope + '-ps'
        # We are a worker:
        # Construct the global model (deepcopy of ourselves), set it up via `setup` and link to it (global_model).
        else:
            graph = tf.Graph()
            default_graph = graph.as_default()
            default_graph.__enter__()
            self.global_model = deepcopy(self)
            self.global_model.distributed_spec['replica_model'] = True
            self.global_model.setup()
            self.graph = graph
            self.as_local_model()
            self.scope = self.scope + '-worker' + str(self.distributed_spec['task_index'])

        with tf.device(device_name_or_function=self.device):
            with tf.variable_scope(name_or_scope=self.scope, reuse=False):

                # Variables and summaries
                self.variables = dict()
                self.all_variables = dict()
                self.registered_variables = set()
                self.summaries = list()

                def custom_getter(getter, name, registered=False, **kwargs):
                    if registered:
                        self.registered_variables.add(name)
                    elif name in self.registered_variables:
                        registered = True
                    # Top-level, hence no 'registered' argument.
                    variable = getter(name=name, **kwargs)
                    if not registered:
                        self.all_variables[name] = variable
                        if kwargs.get('trainable', True):
                            self.variables[name] = variable
                            if 'variables' in self.summary_labels:
                                summary = tf.summary.histogram(name=name, values=variable)
                                self.summaries.append(summary)
                    return variable

                # Global timestep
                collection = self.graph.get_collection(name='global-timestep')
                if len(collection) == 0:
                    self.global_timestep = tf.Variable(
                        name='global-timestep',
                        dtype=util.tf_dtype('int'),
                        trainable=False,
                        initial_value=0
                    )
                    self.graph.add_to_collection(name='global-timestep', value=self.global_timestep)
                    self.graph.add_to_collection(name=tf.GraphKeys.GLOBAL_STEP, value=self.global_timestep)
                else:
                    assert len(collection) == 1
                    self.global_timestep = collection[0]

                # Global episode
                collection = self.graph.get_collection(name='global-episode')
                if len(collection) == 0:
                    self.global_episode = tf.Variable(
                        name='global-episode',
                        dtype=util.tf_dtype('int'),
                        trainable=False,
                        initial_value=0
                    )
                    self.graph.add_to_collection(name='global-episode', value=self.global_episode)
                else:
                    assert len(collection) == 1
                    self.global_episode = collection[0]

                # Create placeholders, tf functions, internals, etc
                self.initialize(custom_getter=custom_getter)

                # self.fn_actions_and_internals(
                #     states=states,
                #     internals=internals,
                #     update=update,
                #     deterministic=deterministic
                # )
                # self.fn_loss_per_instance(
                #     states=states,
                #     internals=internals,
                #     actions=actions,
                #     terminal=terminal,
                #     reward=reward,
                #     update=update
                # )
                self.fn_initialize()

                # Input tensors
                states = util.map_tensors(fn=tf.identity, tensors=self.states_input)
                internals = util.map_tensors(fn=tf.identity, tensors=self.internals_input)
                actions = util.map_tensors(fn=tf.identity, tensors=self.actions_input)
                terminal = tf.identity(input=self.terminal_input)
                reward = tf.identity(input=self.reward_input)
                deterministic = tf.identity(input=self.deterministic_input)

                states, actions, reward = self.fn_preprocess(states=states, actions=actions, reward=reward)

                self.create_operations(
                    states=states,
                    internals=internals,
                    actions=actions,
                    terminal=terminal,
                    reward=reward,
                    deterministic=deterministic
                )

                # Add all summaries specified in summary_labels
                if any(k in self.summary_labels for k in ['inputs', 'states']):
                    for name, state in states.items():
                        summary = tf.summary.histogram(name=(self.scope + '/inputs/states/' + name), values=state)
                        self.summaries.append(summary)
                if any(k in self.summary_labels for k in ['inputs', 'actions']):
                    for name, action in actions.items():
                        summary = tf.summary.histogram(name=(self.scope + '/inputs/actions/' + name), values=action)
                        self.summaries.append(summary)
                if any(k in self.summary_labels for k in ['inputs', 'rewards']):
                    summary = tf.summary.histogram(name=(self.scope + '/inputs/rewards'), values=reward)
                    self.summaries.append(summary)

        if self.distributed_spec is None:
            global_variables = self.get_variables(include_submodules=True, include_nontrainable=True)
            global_variables += [self.global_episode, self.global_timestep]
            init_op = tf.variables_initializer(var_list=global_variables)
            ready_op = tf.report_uninitialized_variables(var_list=global_variables)
            ready_for_local_init_op = None
            local_init_op = None

        else:
            # We are just a replica model: Return.
            if self.distributed_spec.get('replica_model'):
                return
            # We are the parameter server: Start and wait.
            elif self.distributed_spec.get('parameter_server'):
                server = tf.train.Server(
                    server_or_cluster_def=self.distributed_spec['cluster_spec'],
                    job_name='ps',
                    task_index=self.distributed_spec['task_index'],
                    protocol=self.distributed_spec.get('protocol'),
                    config=None,
                    start=True
                )
                # Param server does nothing actively.
                server.join()
                return

<<<<<<< HEAD
            # Global and local variable initializers.
            global_variables = self.global_model.get_variables(
                include_submodules=True,
                include_nontrainable=True
            )
            global_variables += [self.global_episode, self.global_timestep]
            local_variables = self.get_variables(include_submodules=True, include_nontrainable=True)
            init_op = tf.variables_initializer(var_list=global_variables)
            ready_op = tf.report_uninitialized_variables(var_list=(global_variables + local_variables))
            ready_for_local_init_op = tf.report_uninitialized_variables(var_list=global_variables)
            local_init_op = tf.group(
                tf.variables_initializer(var_list=local_variables),
                # Synchronize values of trainable variables.
                *(tf.assign(ref=local_var, value=global_var) for local_var, global_var in zip(
                    self.get_variables(include_submodules=True),
                    self.global_model.get_variables(include_submodules=True)
                ))
            )
=======
            # Global trainables (from global_model)
            global_variables = self.global_model.get_variables(include_non_trainable=True) \
                + [self.episode, self.timestep]
            # Local counterparts
            local_variables = self.get_variables(include_non_trainable=True) + [self.episode, self.timestep]
            init_op = tf.variables_initializer(var_list=global_variables)
            ready_op = tf.report_uninitialized_variables(var_list=(global_variables + local_variables))
            ready_for_local_init_op = tf.report_uninitialized_variables(var_list=global_variables)

            # Op to assign values from the global model to local counterparts
            local_init_op = tf.group(*(local_var.assign(value=global_var)
                                       for local_var, global_var in zip(local_variables, global_variables)))
        # Local variables initialize operations (no global_model).
        else:
            global_variables = self.get_variables(include_non_trainable=True) + [self.episode, self.timestep]
            init_op = tf.variables_initializer(var_list=global_variables)
            ready_op = tf.report_uninitialized_variables(var_list=global_variables)
            ready_for_local_init_op = None
            local_init_op = None
>>>>>>> d901d849

        # TODO(Michael) TensorFlow template hotfix following 1.5.0rc0
        global_variables = list(set(global_variables))

        def init_fn(scaffold, session):
            if self.saver_spec is not None and self.saver_spec.get('load', True):
                directory = self.saver_spec['directory']
                file = self.saver_spec.get('file')
                if file is None:
                    file = tf.train.latest_checkpoint(
                        checkpoint_dir=directory,
                        latest_filename=None  # Corresponds to argument of saver.save() in Model.save().
                    )
                elif not os.path.isfile(file):
                    file = os.path.join(directory, file)
                if file is not None:
                    scaffold.saver.restore(sess=session, save_path=file)

        # Summary operation
        summaries = self.get_summaries()
        if len(summaries) > 0:
            summary_op = tf.summary.merge(inputs=summaries)
        else:
            summary_op = None

        # TensorFlow saver object
        self.saver = tf.train.Saver(
            var_list=global_variables,  # should be given?
            reshape=False,
            sharded=False,  # should be true?
            max_to_keep=5,
            keep_checkpoint_every_n_hours=10000.0,
            name=None,
            restore_sequentially=False,
            saver_def=None,
            builder=None,
            defer_build=False,
            allow_empty=True,
            write_version=tf.train.SaverDef.V2,
            pad_step_number=False,
            save_relative_paths=True
            # filename=None
        )

        # TensorFlow scaffold object
        self.scaffold = tf.train.Scaffold(
            init_op=init_op,
            init_feed_dict=None,
            init_fn=init_fn,
            ready_op=ready_op,
            ready_for_local_init_op=ready_for_local_init_op,
            local_init_op=local_init_op,
            summary_op=summary_op,
            saver=self.saver,
            copy_from_scaffold=None
        )

        hooks = list()

        # Checkpoint saver hook
        if self.saver_spec is not None and (self.distributed_spec is None or self.distributed_spec['task_index'] == 0):
            self.saver_directory = self.saver_spec['directory']
            hooks.append(tf.train.CheckpointSaverHook(
                checkpoint_dir=self.saver_directory,
                save_secs=self.saver_spec.get('seconds', None if 'steps' in self.saver_spec else 600),
                save_steps=self.saver_spec.get('steps'),  # Either one or the other has to be set.
                saver=None,  # None since given via 'scaffold' argument.
                checkpoint_basename=self.saver_spec.get('basename', 'model.ckpt'),
                scaffold=self.scaffold,
                listeners=None
            ))
        else:
            self.saver_directory = None

        # Summary saver hook
        if self.summarizer_spec is None:
            self.summarizer_hook = None
        else:
            # TensorFlow summary writer object
            self.summarizer = tf.summary.FileWriter(
                logdir=self.summarizer_spec['directory'],
                graph=self.graph,
                max_queue=10,
                flush_secs=120,
                filename_suffix=None
            )
            self.summarizer_hook = util.UpdateSummarySaverHook(
                model=self,
                save_steps=self.summarizer_spec.get('steps'),  # Either one or the other has to be set.
                save_secs=self.summarizer_spec.get('seconds', None if 'steps' in self.summarizer_spec else 120),
                output_dir=None,  # None since given via 'summary_writer' argument.
                summary_writer=self.summarizer,
                scaffold=self.scaffold,
                summary_op=None  # None since given via 'scaffold' argument.
            )
            hooks.append(self.summarizer_hook)

        # Stop at step hook
        # hooks.append(tf.train.StopAtStepHook(
        #     num_steps=???,  # This makes more sense, if load and continue training.
        #     last_step=None  # Either one or the other has to be set.
        # ))

        # # Step counter hook
        # hooks.append(tf.train.StepCounterHook(
        #     every_n_steps=counter_config.get('steps', 100),  # Either one or the other has to be set.
        #     every_n_secs=counter_config.get('secs'),  # Either one or the other has to be set.
        #     output_dir=None,  # None since given via 'summary_writer' argument.
        #     summary_writer=summary_writer
        # ))

        # Other available hooks:
        # tf.train.FinalOpsHook(final_ops, final_ops_feed_dict=None)
        # tf.train.GlobalStepWaiterHook(wait_until_step)
        # tf.train.LoggingTensorHook(tensors, every_n_iter=None, every_n_secs=None)
        # tf.train.NanTensorHook(loss_tensor, fail_on_nan_loss=True)
        # tf.train.ProfilerHook(save_steps=None, save_secs=None, output_dir='', show_dataflow=True, show_memory=False)

        if self.distributed_spec is None:
            # TensorFlow non-distributed monitored session object
            self.monitored_session = tf.train.SingularMonitoredSession(
                hooks=hooks,
                scaffold=self.scaffold,
                master='',  # Default value.
                config=None,  # self.distributed_spec.get('session_config'),
                checkpoint_dir=None
            )

        else:
            server = tf.train.Server(
                server_or_cluster_def=self.distributed_spec['cluster_spec'],
                job_name='worker',
                task_index=self.distributed_spec['task_index'],
                protocol=self.distributed_spec.get('protocol'),
                config=self.distributed_spec.get('session_config'),
                start=True
            )

            # if self.distributed_spec['task_index'] == 0:
            # TensorFlow chief session creator object
            session_creator = tf.train.ChiefSessionCreator(
                scaffold=self.scaffold,
                master=server.target,
                config=self.distributed_spec.get('session_config'),
                checkpoint_dir=None,
                checkpoint_filename_with_path=None
            )
            # else:
            #     # TensorFlow worker session creator object
            #     session_creator = tf.train.WorkerSessionCreator(
            #         scaffold=self.scaffold,
            #         master=server.target,
            #         config=self.distributed_spec.get('session_config'),
            #     )

            # TensorFlow monitored session object
            self.monitored_session = tf.train.MonitoredSession(
                session_creator=session_creator,
                hooks=hooks,
                stop_grace_period_secs=120  # Default value.
            )

        if default_graph:
            default_graph.__exit__(None, None, None)
        self.graph.finalize()
        self.monitored_session.__enter__()
        self.session = self.monitored_session._tf_sess()

        # # tf.ConfigProto(device_filters=['/job:ps', '/job:worker/task:{}/cpu:0'.format(self.task_index)])
        #         # config=tf.ConfigProto(device_filters=["/job:ps"])
        #         # config=tf.ConfigProto(
        #         #     inter_op_parallelism_threads=2,
        #         #     log_device_placement=True
        #         # )

    def close(self):
        if self.saver_directory is not None:
            self.save(append_timestep=True)
        self.monitored_session.close()

    def as_local_model(self):
        pass

    def initialize(self, custom_getter):
        """
        Creates the TensorFlow placeholders and functions for this model. Moreover adds the
        internal state placeholders and initialization values to the model.

        Args:
            custom_getter: The `custom_getter_` object to use for `tf.make_template` when creating TensorFlow functions.
        """

        # States
        self.states_input = dict()
        for name, state in self.states_spec.items():
            self.states_input[name] = tf.placeholder(
                dtype=util.tf_dtype(state['type']),
                shape=(None,) + tuple(state['shape']),
                name=('state-' + name)
            )

        # States preprocessing
        self.states_preprocessing = dict()

        if self.states_preprocessing_spec is None:
            for name, state in self.states_spec.items():
                state['shape'] = state['shape']
        elif not isinstance(self.states_preprocessing_spec, list) and \
                all(name in self.states_spec for name in self.states_preprocessing_spec):
            for name, state in self.states_spec.items():
                if name in self.states_preprocessing_spec:
                    preprocessing = PreprocessorStack.from_spec(
                        spec=self.states_preprocessing_spec[name],
                        kwargs=dict(shape=state['shape'])
                    )
                    state['shape'] = preprocessing.processed_shape(shape=state['shape'])
                else:
                    state['shape'] = state['shape']
                self.states_preprocessing[name] = preprocessing
        else:
            for name, state in self.states_spec.items():
                preprocessing = PreprocessorStack.from_spec(
                    spec=self.states_preprocessing_spec,
                    kwargs=dict(shape=state['shape'])
                )
                state['shape'] = preprocessing.processed_shape(shape=state['shape'])
                self.states_preprocessing[name] = preprocessing

        # Internals
        self.internals_input = dict()
        self.internals_init = dict()
        for name, internal in self.internals_spec.items():
            self.internals_input[name] = tf.placeholder(
                dtype=util.tf_dtype(internal['type']),
                shape=(None,) + tuple(internal['shape']),
                name=('internal-' + name)
            )
            if internal['initialization'] == 'zeros':
                self.internals_init[name] = np.zeros(shape=internal['shape'])
            else:
                raise TensorForceError("Invalid internal initialization value.")

        # Actions
        self.actions_input = dict()
        for name, action in self.actions_spec.items():
            self.actions_input[name] = tf.placeholder(
                dtype=util.tf_dtype(action['type']),
                shape=(None,) + tuple(action['shape']),
                name=('action-' + name)
            )

        # Actions exploration
        self.actions_exploration = dict()
        if self.actions_exploration_spec is None:
            pass
        elif all(name in self.actions_spec for name in self.actions_exploration_spec):
            for name, state in self.actions_spec.items():
                if name in self.actions_exploration:
                    self.actions_exploration[name] = Exploration.from_spec(spec=self.actions_exploration_spec[name])
        else:
            for name, state in self.actions_spec.items():
                self.actions_exploration[name] = Exploration.from_spec(spec=self.actions_exploration_spec)

        # Terminal
        self.terminal_input = tf.placeholder(dtype=util.tf_dtype('bool'), shape=(None,), name='terminal')

        # Reward
        self.reward_input = tf.placeholder(dtype=util.tf_dtype('float'), shape=(None,), name='reward')

        # Reward preprocessing
        if self.reward_preprocessing_spec is None:
            self.reward_preprocessing = None
        else:
            self.reward_preprocessing = PreprocessorStack.from_spec(
                spec=self.reward_preprocessing_spec,
                # TODO this can eventually have more complex shapes?
                kwargs=dict(shape=())
            )
            if self.reward_preprocessing.processed_shape(shape=()) != ():
                raise TensorForceError("Invalid reward preprocessing!")

        # Deterministic action flag
        self.deterministic_input = tf.placeholder(dtype=util.tf_dtype('bool'), shape=(), name='deterministic')

        # TensorFlow functions
        self.fn_initialize = tf.make_template(
            name_='initialize',
            func_=self.tf_initialize,
            custom_getter_=custom_getter
        )
        self.fn_preprocess = tf.make_template(
            name_='preprocess',
            func_=self.tf_preprocess,
            custom_getter_=custom_getter
        )
        self.fn_actions_and_internals = tf.make_template(
            name_='actions-and-internals',
            func_=self.tf_actions_and_internals,
            custom_getter_=custom_getter
        )
        self.fn_observe_timestep = tf.make_template(
            name_='observe-timestep',
            func_=self.tf_observe_timestep,
            custom_getter_=custom_getter
        )
        self.fn_action_exploration = tf.make_template(
            name_='action-exploration',
            func_=self.tf_action_exploration,
            custom_getter_=custom_getter
        )

        self.summary_configuration_op = None
<<<<<<< HEAD
        if self.summarizer_spec and 'meta_param_recorder_class' in self.summarizer_spec:
            self.summary_configuration_op = self.summarizer_spec['meta_param_recorder_class'].build_metagraph_list()
=======
        if self.summary_spec and 'meta_param_recorder_class' in self.summary_spec:
            self.summary_configuration_op = self.summary_spec['meta_param_recorder_class'].build_metagraph_list()
>>>>>>> d901d849

        # self.fn_summarization = tf.make_template(
        #     name_='summarization',
        #     func_=self.tf_summarization,
        #     custom_getter_=custom_getter
        # )

    def tf_initialize(self):
        # Timestep
        self.timestep = tf.get_variable(
            name='timestep',
            dtype=util.tf_dtype('int'),
            initializer=0,
            trainable=False
        )

        # Episode
        self.episode = tf.get_variable(
            name='episode',
            dtype=util.tf_dtype('int'),
            initializer=0,
            trainable=False
        )

        if self.batching_capacity is None:
            capacity = 1
        else:
            capacity = self.batching_capacity

        # States buffer variable
        self.states_buffer = dict()
        for name, state in self.states_spec.items():
            self.states_buffer[name] = tf.get_variable(
                name=('state-' + name),
                shape=((capacity,) + tuple(state['shape'])),
                dtype=util.tf_dtype(state['type']),
                trainable=False
            )

        # Internals buffer variable
        self.internals_buffer = dict()
        for name, internal in self.internals_spec.items():
            self.internals_buffer[name] = tf.get_variable(
                name=('internal-' + name),
                shape=((capacity,) + tuple(internal['shape'])),
                dtype=util.tf_dtype(internal['type']),
                trainable=False
            )

        # Actions buffer variable
        self.actions_buffer = dict()
        for name, action in self.actions_spec.items():
            self.actions_buffer[name] = tf.get_variable(
                name=('action-' + name),
                shape=((capacity,) + tuple(action['shape'])),
                dtype=util.tf_dtype(action['type']),
                trainable=False
            )

        # Buffer index
        self.buffer_index = tf.get_variable(
            name='buffer-index',
            shape=(),
            dtype=util.tf_dtype('int'),
            trainable=False
        )

    def tf_preprocess(self, states, actions, reward):
        # States preprocessing
        for name, preprocessing in self.states_preprocessing.items():
            states[name] = preprocessing.process(tensor=states[name])

        # Reward preprocessing
        if self.reward_preprocessing is not None:
            reward = self.reward_preprocessing.process(tensor=reward)

        return states, actions, reward

    def tf_action_exploration(self, action, exploration, action_spec):
        """
        Applies optional exploration to the action (post-processor for action outputs).

        Args:
             action (tf.Tensor): The original output action tensor (to be post-processed).
             exploration (Exploration): The Exploration object to use.
             action_spec (dict): Dict specifying the action space.
        Returns:
            The post-processed action output tensor.
        """
        action_shape = tf.shape(input=action)
        exploration_value = exploration.tf_explore(
            episode=self.global_episode,
            timestep=self.global_timestep,
            action_shape=action_shape
        )

        if action_spec['type'] == 'bool':
            action = tf.where(
                condition=(tf.random_uniform(shape=action_shape[0]) < exploration_value),
                x=(tf.random_uniform(shape=action_shape) < 0.5),
                y=action
            )

        elif action_spec['type'] == 'int':
            action = tf.where(
                condition=(tf.random_uniform(shape=action_shape) < exploration_value),
                x=tf.random_uniform(shape=action_shape, maxval=action_spec['num_actions'], dtype=util.tf_dtype('int')),
                y=action
            )

        elif action_spec['type'] == 'float':
            for _ in range(util.rank(action) - 1):
                exploration_value = tf.expand_dims(input=exploration_value, axis=1)
            action += exploration_value
            if 'min_value' in action_spec:
                action = tf.clip_by_value(
                    t=action,
                    clip_value_min=action_spec['min_value'],
                    clip_value_max=action_spec['max_value']
                )

        return action

    def tf_actions_and_internals(self, states, internals, deterministic):
        """
        Creates and returns the TensorFlow operations for retrieving the actions and - if applicable -
        the posterior internal state Tensors in reaction to the given input states (and prior internal states).

        Args:
            states (dict): Dict of state tensors (each key represents one state space component).
            internals: List of prior internal state tensors.
            deterministic: Boolean tensor indicating whether action should be chosen  
                deterministically.

        Returns:
            tuple:
                1) dict of output actions (with or without exploration applied (see `deterministic`))
                2) list of posterior internal state Tensors (empty for non-internal state models)
        """
        raise NotImplementedError

    def tf_observe_timestep(self, states, internals, actions, terminal, reward):
        """
        Creates the TensorFlow operations for performing the observation of a full time step's
        information.

        Args:
            states (dict): Dict of state tensors (each key represents one state space component).
            internals: List of prior internal state tensors.
            actions: Dict of action tensors.
            terminal: Terminal boolean tensor.
            reward: Reward tensor.

        Returns:
            The observation operation.
        """
        raise NotImplementedError

<<<<<<< HEAD
    def create_act_operations(self, states, internals, deterministic):
        # Optional variable noise
=======
    def tf_regularization_losses(self, states, internals, update):
        """
        Creates and returns the TensorFlow operations for calculating the different regularization losses for
        the given batch of state/internal state inputs.

        Args:
            states (dict): Dict of state tensors (each key represents one state space component).
            internals: List of prior internal state tensors.
            update: Single boolean tensor indicating whether this call happens during an update.

        Returns:
            Dict of regularization loss tensors (keys == different regularization types, e.g. 'entropy').
        """
        return dict()

    def tf_loss(self, states, internals, actions, terminal, reward, update):
        """
        Creates and returns the single loss Tensor representing the total loss for a batch, including
        the mean loss per sample, the regularization loss of the batch, .

        Args:
            states (dict): Dict of state tensors (each key represents one state space component).
            internals: List of prior internal state tensors.
            actions (dict): Dict of action tensors (each key represents one action space component).
            terminal: Terminal boolean tensor (shape=(batch-size,)).
            reward: Reward float tensor (shape=(batch-size,)).
            update: Single boolean tensor indicating whether this call happens during an update.

        Returns:
            Single float-value loss tensor.
        """

        # Losses per samples
        loss_per_instance = self.fn_loss_per_instance(
            states=states,
            internals=internals,
            actions=actions,
            terminal=terminal,
            reward=reward,
            update=update
        )
        # Mean loss
        loss = tf.reduce_mean(input_tensor=loss_per_instance, axis=0)

        # Summary for (mean) loss without any regularizations.
        if 'losses' in self.summary_labels:
            summary = tf.summary.scalar(name='loss-without-regularization', tensor=loss)
            self.summaries.append(summary)

        # Add the different types of regularization losses to the total.
        losses = self.fn_regularization_losses(states=states, internals=internals, update=update)
        if len(losses) > 0:
            loss += tf.add_n(inputs=list(losses.values()))
            if 'regularization' in self.summary_labels:
                for name, loss_val in losses.items():
                    summary = tf.summary.scalar(name="regularization/"+name, tensor=loss_val)
                    self.summaries.append(summary)

        # Summary for the total loss (including regularization).
        if 'losses' in self.summary_labels or 'total-loss' in self.summary_labels:
            summary = tf.summary.scalar(name='total-loss', tensor=loss)
            self.summaries.append(summary)

        return loss

    def get_optimizer_kwargs(self, states, internals, actions, terminal, reward, update):
        """
        Returns the optimizer arguments including the time, the list of variables to optimize,
        and various argument-free functions (in particular `fn_loss` returning the combined
        0-dim batch loss tensor) which the optimizer might require to perform an update step.

        Args:
            states (dict): Dict of state tensors (each key represents one state space component).
            internals: List of prior internal state tensors.
            actions (dict): Dict of action tensors (each key represents one action space component).
            terminal: Terminal boolean tensor (shape=(batch-size,)).
            reward: Reward float tensor (shape=(batch-size,)).
            update: Single boolean tensor indicating whether this call happens during an update.

        Returns:
            Dict to be passed into the optimizer op (e.g. 'minimize') as kwargs.
        """
        kwargs = dict()
        kwargs['time'] = self.timestep
        kwargs['variables'] = self.get_variables()
        kwargs['fn_loss'] = (lambda: self.fn_loss(
            states=states,
            internals=internals,
            actions=actions,
            terminal=terminal,
            reward=reward,
            update=update
        ))
        if self.global_model is not None:
            kwargs['global_variables'] = self.global_model.get_variables()
        return kwargs

    def tf_optimization(self, states, internals, actions, terminal, reward, update):
        """
        Creates the TensorFlow operations for performing an optimization update step based
        on the given input states and actions batch.

        Args:
            states (dict): Dict of state tensors (each key represents one state space component).
            internals: List of prior internal state tensors.
            actions (dict): Dict of action tensors (each key represents one action space component).
            terminal: Terminal boolean tensor (shape=(batch-size,)).
            reward: Reward float tensor (shape=(batch-size,)).
            update: Single boolean tensor indicating whether this call happens during an update.

        Returns:
            The optimization operation.
        """

        # No optimization (non-learning model)
        if self.optimizer is None:
            return tf.no_op()

        optimizer_kwargs = self.get_optimizer_kwargs(
            states=states,
            internals=internals,
            actions=actions,
            terminal=terminal,
            reward=reward,
            update=update
        )
        return self.optimizer.minimize(**optimizer_kwargs)

    def create_output_operations(self, states, internals, actions, terminal, reward, update, deterministic):
        """
        Calls all the relevant TensorFlow functions for this model and hence creates all the
        TensorFlow operations involved.

        Args:
            states (dict): Dict of state tensors (each key represents one state space component).
            internals: List of prior internal state tensors.
            actions (dict): Dict of action tensors (each key represents one action space component).
            terminal: Terminal boolean tensor (shape=(batch-size,)).
            reward: Reward float tensor (shape=(batch-size,)).
            update: Single boolean tensor indicating whether this call happens during an update.
            deterministic: Boolean Tensor indicating, whether we will not apply exploration when actions
                are calculated.
        """

        # Create graph by calling the functions corresponding to model.act() / model.update(), to initialize variables.
        # TODO: Could call reset here, but would have to move other methods below reset.
        self.fn_actions_and_internals(
            states=states,
            internals=internals,
            update=update,
            deterministic=deterministic
        )
        self.fn_loss_per_instance(
            states=states,
            internals=internals,
            actions=actions,
            terminal=terminal,
            reward=reward,
            update=update
        )

        # Tensor fetched for model.act()
>>>>>>> d901d849
        operations = list()
        if self.variable_noise is not None and self.variable_noise > 0.0:
            # Initialize variables
            self.fn_actions_and_internals(
                states=states,
                internals=internals,
                deterministic=deterministic
            )

            noise_deltas = list()
            for variable in self.get_variables():
                noise_delta = tf.random_normal(shape=util.shape(variable), mean=0.0, stddev=self.variable_noise)
                noise_deltas.append(noise_delta)
                operations.append(variable.assign_add(delta=noise_delta))

        # Retrieve actions and internals
        with tf.control_dependencies(control_inputs=operations):
            self.actions_output, self.internals_output = self.fn_actions_and_internals(
                states=states,
                internals=internals,
                deterministic=deterministic
            )

            # Actions exploration
            for name, exploration in self.actions_exploration.items():
                self.actions_output[name] = tf.cond(
                    pred=self.deterministic_input,
                    true_fn=(lambda: self.actions_output[name]),
                    false_fn=(lambda: self.fn_action_exploration(
                        action=self.actions_output[name],
                        exploration=exploration,
                        action_spec=self.actions_spec[name]
                    ))
                )

            # Store current states, internals and actions
            operations = list()
            batch_size = tf.shape(input=next(iter(states.values())))[0]
            for name, state in states.items():
                operations.append(tf.assign(
                    ref=self.states_buffer[name][self.buffer_index: self.buffer_index + batch_size],
                    value=state
                ))
            for name, internal in internals.items():
                operations.append(tf.assign(
                    ref=self.internals_buffer[name][self.buffer_index: self.buffer_index + batch_size],
                    value=internal
                ))
            for name, action in self.actions_output.items():
                operations.append(tf.assign(
                    ref=self.actions_buffer[name][self.buffer_index: self.buffer_index + batch_size],
                    value=action
                ))

        with tf.control_dependencies(control_inputs=operations):
            operations = list()

            operations.append(tf.assign_add(ref=self.buffer_index, value=batch_size))

            # Increment timestep
            operations.append(tf.assign_add(ref=self.timestep, value=batch_size))
            operations.append(tf.assign_add(ref=self.global_timestep, value=batch_size))

            # Subtract variable noise
            if self.variable_noise is not None and self.variable_noise > 0.0:
                for variable, noise_delta in zip(self.get_variables(), noise_deltas):
                    operations.append(variable.assign_sub(delta=noise_delta))

        with tf.control_dependencies(control_inputs=operations):
            # Trivial operation to enforce control dependency
            self.timestep_output = self.global_timestep + 0

    def create_observe_operations(self, terminal, reward):
        # Increment episode
        num_episodes = tf.count_nonzero(input_tensor=terminal, dtype=util.tf_dtype('int'))
        increment_episode = tf.assign_add(ref=self.episode, value=num_episodes)
        increment_global_episode = tf.assign_add(ref=self.global_episode, value=num_episodes)

        with tf.control_dependencies(control_inputs=(increment_episode, increment_global_episode)):
            # Stop gradients
            fn = (lambda x: tf.stop_gradient(input=x[:self.buffer_index]))
            states = util.map_tensors(fn=fn, tensors=self.states_buffer)
            internals = util.map_tensors(fn=fn, tensors=self.internals_buffer)
            actions = util.map_tensors(fn=fn, tensors=self.actions_buffer)
            terminal = tf.stop_gradient(input=terminal)
            reward = tf.stop_gradient(input=reward)

            # Observation
            observation = self.fn_observe_timestep(
                states=states,
                internals=internals,
                actions=actions,
                terminal=terminal,
                reward=reward
            )

        with tf.control_dependencies(control_inputs=(observation,)):
            # Reset index
            reset_index = tf.assign(ref=self.buffer_index, value=0)

        with tf.control_dependencies(control_inputs=(reset_index,)):
            # Trivial operation to enforce control dependency
            self.episode_output = self.global_episode + 0

        # TODO: add up rewards per episode and add summary_label 'episode-reward'

    def create_operations(self, states, internals, actions, terminal, reward, deterministic):
        """
        Creates output operations for acting, observing and interacting with the memory.
        """
        self.create_act_operations(states=states, internals=internals, deterministic=deterministic)
        self.create_observe_operations(reward=reward, terminal=terminal)

    def get_variables(self, include_submodules=False, include_nontrainable=False):
        """
        Returns the TensorFlow variables used by the model.

        Args:
            include_submodules: Includes variables of submodules (e.g. baseline, target network)  
                if true.
            include_nontrainable: Includes non-trainable variables if true.

        Returns:
            List of variables.
        """
<<<<<<< HEAD
        if include_nontrainable:
=======

        if include_non_trainable:
            # Optimizer variables and timestep/episode only included if 'include_non_trainable' set
>>>>>>> d901d849
            model_variables = [self.all_variables[key] for key in sorted(self.all_variables)]

            states_preprocessing_variables = [
                variable for preprocessing in self.states_preprocessing.values()
                for variable in preprocessing.get_variables()
            ]
            model_variables += states_preprocessing_variables

            actions_exploration_variables = [
                variable for exploration in self.actions_exploration.values()
                for variable in exploration.get_variables()
            ]
            model_variables += actions_exploration_variables

            if self.reward_preprocessing is not None:
                reward_preprocessing_variables = self.reward_preprocessing.get_variables()
                model_variables += reward_preprocessing_variables

        else:
            model_variables = [self.variables[key] for key in sorted(self.variables)]

        return model_variables

    def get_summaries(self):
        """
        Returns the TensorFlow summaries reported by the model

        Returns:
            List of summaries
        """
        return self.summaries

    def reset(self):
        """
        Resets the model to its initial state on episode start.

        Returns:
            tuple:
                Current episode, timestep counter and the shallow-copied list of internal state initialization Tensors.
        """
        # TODO preprocessing reset call moved from agent
        episode, timestep = self.monitored_session.run(fetches=(self.global_episode, self.global_timestep))
        return episode, timestep, dict(self.internals_init)

    def get_feed_dict(self, states=None, internals=None, actions=None, terminal=None, reward=None, deterministic=None):
        feed_dict = dict()
        batched = None

        if states is not None:
            if batched is None:
                name = next(iter(states))
                state = np.asarray(states[name])
                batched = (state.ndim != len(self.states_spec[name]['shape']))
            if batched:
                feed_dict.update({state_input: states[name] for name, state_input in self.states_input.items()})
            else:
                feed_dict.update({state_input: (states[name],) for name, state_input in self.states_input.items()})

        if internals is not None:
            if batched is None:
                name = next(iter(internals))
                internal = np.asarray(internals[name])
                batched = (internal.ndim != len(self.internals_spec[name]['shape']))
            if batched:
                feed_dict.update({internal_input: internals[name] for name, internal_input in self.internals_input.items()})
            else:
                feed_dict.update({internal_input: (internals[name],) for name, internal_input in self.internals_input.items()})

        if actions is not None:
            if batched is None:
                name = next(iter(actions))
                action = np.asarray(actions[name])
                batched = (action.ndim != len(self.actions_spec[name]['shape']))
            if batched:
                feed_dict.update({action_input: actions[name] for name, action_input in self.actions_input.items()})
            else:
                feed_dict.update({action_input: (actions[name],) for name, action_input in self.actions_input.items()})

        if terminal is not None:
            if batched is None:
                terminal = np.asarray(terminal)
                batched = (terminal.ndim == 1)
            if batched:
                feed_dict[self.terminal_input] = terminal
            else:
                feed_dict[self.terminal_input] = (terminal,)

        if reward is not None:
            if batched is None:
                reward = np.asarray(reward)
                batched = (reward.ndim == 1)
            if batched:
                feed_dict[self.reward_input] = reward
            else:
                feed_dict[self.reward_input] = (reward,)

        if deterministic is not None:
            feed_dict[self.deterministic_input] = deterministic

        return feed_dict

    def act(self, states, internals, deterministic=False, fetch_tensors=None):
        """
        Does a forward pass through the model to retrieve action (outputs) given inputs for state (and internal
        state, if applicable (e.g. RNNs))

        Args:
            states (dict): Dict of state tensors (each key represents one state space component).
            internals: List of incoming internal state tensors.
            deterministic (bool): If True, will not apply exploration after actions are calculated.

        Returns:
            tuple:
                - Actual action-outputs (batched if state input is a batch).
                - Actual values of internal states (if applicable) (batched if state input is a batch).
                - The timestep (int) after calculating the (batch of) action(s).
        """
        name = next(iter(states))
        state = np.asarray(states[name])
        batched = (state.ndim != len(self.states_spec[name]['shape']))
        if batched:
            assert self.batching_capacity is not None and state.shape[0] <= self.batching_capacity

<<<<<<< HEAD
        fetches = (self.actions_output, self.internals_output, self.timestep_output)
=======
        fetches = [self.actions_output, self.internals_output, self.timestep_output]
        if self.network is not None and fetch_tensors is not None:
            for name in fetch_tensors:
                valid, tensor = self.network.get_named_tensor(name)
                if valid:
                    fetches.append(tensor)
                else:
                    keys=self.network.get_list_of_named_tensor()
                    raise TensorForceError('Cannot fetch named tensor "{}", Available {}.'.format(name,keys))
>>>>>>> d901d849

        #     feed_dict = {state_input: states[name] for name, state_input in self.states_input.items()}
        #     feed_dict.update({internal_input: internals[n] for n, internal_input in enumerate(self.internals_input)})
        # else:
        #     feed_dict = {state_input: (states[name],) for name, state_input in self.states_input.items()}
        #     feed_dict.update({internal_input: (internals[n],) for n, internal_input in enumerate(self.internals_input)})

        # feed_dict[self.deterministic_input] = deterministic
        feed_dict = self.get_feed_dict(states=states, internals=internals, deterministic=deterministic)

        fetch_list = self.monitored_session.run(fetches=fetches, feed_dict=feed_dict)
        actions, internals, timestep = fetch_list[0:3]

        # Extract the first (and only) action/internal from the batch to make return values non-batched
        if not batched:
            actions = {name: action[0] for name, action in actions.items()}
            internals = {name: internal[0] for name, internal in internals.items()}

        if self.summary_configuration_op is not None:
            summary_values = self.session.run(self.summary_configuration_op)
            self.summarizer.add_summary(summary_values)
            self.summarizer.flush()
            # Only do this operation once to reduce duplicate data in Tensorboard
            self.summary_configuration_op = None

        if self.network is not None and fetch_tensors is not None:
            fetch_dict = dict()
            for index, tensor in enumerate(fetch_list[3:]):
                name = fetch_tensors[index]
                fetch_dict[name] = tensor
            return actions, internals, timestep, fetch_dict
        else:
            return actions, internals, timestep

    def observe(self, terminal, reward):
        """
        Adds an observation (reward and is-terminal) to the model without updating its trainable variables.

        Args:
            terminal (bool): Whether the episode has terminated.
            reward (float): The observed reward value.

        Returns:
            The value of the model-internal episode counter.
        """
        # terminal = np.asarray(terminal)
        # batched = (terminal.ndim == 1)

        fetches = self.episode_output

        feed_dict = self.get_feed_dict(terminal=terminal, reward=reward)

        # if batched:
        #     assert self.batching_capacity is not None and terminal.shape[0] <= self.batching_capacity
        #     feed_dict = {self.terminal_input: terminal, self.reward_input: reward, }
        # else:
        #     feed_dict = {self.terminal_input: (terminal,), self.reward_input: (reward,)}

        self.is_observe = True
        episode = self.monitored_session.run(fetches=fetches, feed_dict=feed_dict)
        self.is_observe = False

        return episode

    def save(self, directory=None, append_timestep=True):
        """
        Save TensorFlow model. If no checkpoint directory is given, the model's default saver  
        directory is used. Optionally appends current timestep to prevent overwriting previous  
        checkpoint files. Turn off to be able to load model from the same given path argument as  
        given here.

        Args:
            directory: Optional checkpoint directory.
            append_timestep: Appends the current timestep to the checkpoint file if true.

        Returns:
            Checkpoint path were the model was saved.
        """
        if self.summarizer_hook is not None:
            self.summarizer_hook._summary_writer.flush()

        return self.saver.save(
            sess=self.session,
            save_path=(self.saver_directory if directory is None else directory),
            global_step=(self.global_timestep if append_timestep else None),
            # latest_filename=None,  # Defaults to 'checkpoint'.
            meta_graph_suffix='meta',
            write_meta_graph=True,
            write_state=True
        )

    def restore(self, directory=None, file=None):
        """
        Restore TensorFlow model. If no checkpoint file is given, the latest checkpoint is  
        restored. If no checkpoint directory is given, the model's default saver directory is  
        used (unless file specifies the entire path).

        Args:
            directory: Optional checkpoint directory.
            file: Optional checkpoint file, or path if directory not given.
        """
        if file is None:
            file = tf.train.latest_checkpoint(
                checkpoint_dir=(self.saver_directory if directory is None else directory),
                # latest_filename=None  # Corresponds to argument of saver.save() in Model.save().
            )
        elif directory is None:
            file = os.path.join(self.saver_directory, file)
        elif not os.path.isfile(file):
            file = os.path.join(directory, file)

        # if not os.path.isfile(file):
        #     raise TensorForceError("Invalid model directory/file.")

        self.saver.restore(sess=self.session, save_path=file)<|MERGE_RESOLUTION|>--- conflicted
+++ resolved
@@ -397,7 +397,6 @@
                 server.join()
                 return
 
-<<<<<<< HEAD
             # Global and local variable initializers.
             global_variables = self.global_model.get_variables(
                 include_submodules=True,
@@ -416,27 +415,6 @@
                     self.global_model.get_variables(include_submodules=True)
                 ))
             )
-=======
-            # Global trainables (from global_model)
-            global_variables = self.global_model.get_variables(include_non_trainable=True) \
-                + [self.episode, self.timestep]
-            # Local counterparts
-            local_variables = self.get_variables(include_non_trainable=True) + [self.episode, self.timestep]
-            init_op = tf.variables_initializer(var_list=global_variables)
-            ready_op = tf.report_uninitialized_variables(var_list=(global_variables + local_variables))
-            ready_for_local_init_op = tf.report_uninitialized_variables(var_list=global_variables)
-
-            # Op to assign values from the global model to local counterparts
-            local_init_op = tf.group(*(local_var.assign(value=global_var)
-                                       for local_var, global_var in zip(local_variables, global_variables)))
-        # Local variables initialize operations (no global_model).
-        else:
-            global_variables = self.get_variables(include_non_trainable=True) + [self.episode, self.timestep]
-            init_op = tf.variables_initializer(var_list=global_variables)
-            ready_op = tf.report_uninitialized_variables(var_list=global_variables)
-            ready_for_local_init_op = None
-            local_init_op = None
->>>>>>> d901d849
 
         # TODO(Michael) TensorFlow template hotfix following 1.5.0rc0
         global_variables = list(set(global_variables))
@@ -749,13 +727,8 @@
         )
 
         self.summary_configuration_op = None
-<<<<<<< HEAD
         if self.summarizer_spec and 'meta_param_recorder_class' in self.summarizer_spec:
             self.summary_configuration_op = self.summarizer_spec['meta_param_recorder_class'].build_metagraph_list()
-=======
-        if self.summary_spec and 'meta_param_recorder_class' in self.summary_spec:
-            self.summary_configuration_op = self.summary_spec['meta_param_recorder_class'].build_metagraph_list()
->>>>>>> d901d849
 
         # self.fn_summarization = tf.make_template(
         #     name_='summarization',
@@ -914,173 +887,8 @@
         """
         raise NotImplementedError
 
-<<<<<<< HEAD
     def create_act_operations(self, states, internals, deterministic):
         # Optional variable noise
-=======
-    def tf_regularization_losses(self, states, internals, update):
-        """
-        Creates and returns the TensorFlow operations for calculating the different regularization losses for
-        the given batch of state/internal state inputs.
-
-        Args:
-            states (dict): Dict of state tensors (each key represents one state space component).
-            internals: List of prior internal state tensors.
-            update: Single boolean tensor indicating whether this call happens during an update.
-
-        Returns:
-            Dict of regularization loss tensors (keys == different regularization types, e.g. 'entropy').
-        """
-        return dict()
-
-    def tf_loss(self, states, internals, actions, terminal, reward, update):
-        """
-        Creates and returns the single loss Tensor representing the total loss for a batch, including
-        the mean loss per sample, the regularization loss of the batch, .
-
-        Args:
-            states (dict): Dict of state tensors (each key represents one state space component).
-            internals: List of prior internal state tensors.
-            actions (dict): Dict of action tensors (each key represents one action space component).
-            terminal: Terminal boolean tensor (shape=(batch-size,)).
-            reward: Reward float tensor (shape=(batch-size,)).
-            update: Single boolean tensor indicating whether this call happens during an update.
-
-        Returns:
-            Single float-value loss tensor.
-        """
-
-        # Losses per samples
-        loss_per_instance = self.fn_loss_per_instance(
-            states=states,
-            internals=internals,
-            actions=actions,
-            terminal=terminal,
-            reward=reward,
-            update=update
-        )
-        # Mean loss
-        loss = tf.reduce_mean(input_tensor=loss_per_instance, axis=0)
-
-        # Summary for (mean) loss without any regularizations.
-        if 'losses' in self.summary_labels:
-            summary = tf.summary.scalar(name='loss-without-regularization', tensor=loss)
-            self.summaries.append(summary)
-
-        # Add the different types of regularization losses to the total.
-        losses = self.fn_regularization_losses(states=states, internals=internals, update=update)
-        if len(losses) > 0:
-            loss += tf.add_n(inputs=list(losses.values()))
-            if 'regularization' in self.summary_labels:
-                for name, loss_val in losses.items():
-                    summary = tf.summary.scalar(name="regularization/"+name, tensor=loss_val)
-                    self.summaries.append(summary)
-
-        # Summary for the total loss (including regularization).
-        if 'losses' in self.summary_labels or 'total-loss' in self.summary_labels:
-            summary = tf.summary.scalar(name='total-loss', tensor=loss)
-            self.summaries.append(summary)
-
-        return loss
-
-    def get_optimizer_kwargs(self, states, internals, actions, terminal, reward, update):
-        """
-        Returns the optimizer arguments including the time, the list of variables to optimize,
-        and various argument-free functions (in particular `fn_loss` returning the combined
-        0-dim batch loss tensor) which the optimizer might require to perform an update step.
-
-        Args:
-            states (dict): Dict of state tensors (each key represents one state space component).
-            internals: List of prior internal state tensors.
-            actions (dict): Dict of action tensors (each key represents one action space component).
-            terminal: Terminal boolean tensor (shape=(batch-size,)).
-            reward: Reward float tensor (shape=(batch-size,)).
-            update: Single boolean tensor indicating whether this call happens during an update.
-
-        Returns:
-            Dict to be passed into the optimizer op (e.g. 'minimize') as kwargs.
-        """
-        kwargs = dict()
-        kwargs['time'] = self.timestep
-        kwargs['variables'] = self.get_variables()
-        kwargs['fn_loss'] = (lambda: self.fn_loss(
-            states=states,
-            internals=internals,
-            actions=actions,
-            terminal=terminal,
-            reward=reward,
-            update=update
-        ))
-        if self.global_model is not None:
-            kwargs['global_variables'] = self.global_model.get_variables()
-        return kwargs
-
-    def tf_optimization(self, states, internals, actions, terminal, reward, update):
-        """
-        Creates the TensorFlow operations for performing an optimization update step based
-        on the given input states and actions batch.
-
-        Args:
-            states (dict): Dict of state tensors (each key represents one state space component).
-            internals: List of prior internal state tensors.
-            actions (dict): Dict of action tensors (each key represents one action space component).
-            terminal: Terminal boolean tensor (shape=(batch-size,)).
-            reward: Reward float tensor (shape=(batch-size,)).
-            update: Single boolean tensor indicating whether this call happens during an update.
-
-        Returns:
-            The optimization operation.
-        """
-
-        # No optimization (non-learning model)
-        if self.optimizer is None:
-            return tf.no_op()
-
-        optimizer_kwargs = self.get_optimizer_kwargs(
-            states=states,
-            internals=internals,
-            actions=actions,
-            terminal=terminal,
-            reward=reward,
-            update=update
-        )
-        return self.optimizer.minimize(**optimizer_kwargs)
-
-    def create_output_operations(self, states, internals, actions, terminal, reward, update, deterministic):
-        """
-        Calls all the relevant TensorFlow functions for this model and hence creates all the
-        TensorFlow operations involved.
-
-        Args:
-            states (dict): Dict of state tensors (each key represents one state space component).
-            internals: List of prior internal state tensors.
-            actions (dict): Dict of action tensors (each key represents one action space component).
-            terminal: Terminal boolean tensor (shape=(batch-size,)).
-            reward: Reward float tensor (shape=(batch-size,)).
-            update: Single boolean tensor indicating whether this call happens during an update.
-            deterministic: Boolean Tensor indicating, whether we will not apply exploration when actions
-                are calculated.
-        """
-
-        # Create graph by calling the functions corresponding to model.act() / model.update(), to initialize variables.
-        # TODO: Could call reset here, but would have to move other methods below reset.
-        self.fn_actions_and_internals(
-            states=states,
-            internals=internals,
-            update=update,
-            deterministic=deterministic
-        )
-        self.fn_loss_per_instance(
-            states=states,
-            internals=internals,
-            actions=actions,
-            terminal=terminal,
-            reward=reward,
-            update=update
-        )
-
-        # Tensor fetched for model.act()
->>>>>>> d901d849
         operations = list()
         if self.variable_noise is not None and self.variable_noise > 0.0:
             # Initialize variables
@@ -1206,13 +1014,7 @@
         Returns:
             List of variables.
         """
-<<<<<<< HEAD
         if include_nontrainable:
-=======
-
-        if include_non_trainable:
-            # Optimizer variables and timestep/episode only included if 'include_non_trainable' set
->>>>>>> d901d849
             model_variables = [self.all_variables[key] for key in sorted(self.all_variables)]
 
             states_preprocessing_variables = [
@@ -1336,9 +1138,6 @@
         if batched:
             assert self.batching_capacity is not None and state.shape[0] <= self.batching_capacity
 
-<<<<<<< HEAD
-        fetches = (self.actions_output, self.internals_output, self.timestep_output)
-=======
         fetches = [self.actions_output, self.internals_output, self.timestep_output]
         if self.network is not None and fetch_tensors is not None:
             for name in fetch_tensors:
@@ -1348,7 +1147,6 @@
                 else:
                     keys=self.network.get_list_of_named_tensor()
                     raise TensorForceError('Cannot fetch named tensor "{}", Available {}.'.format(name,keys))
->>>>>>> d901d849
 
         #     feed_dict = {state_input: states[name] for name, state_input in self.states_input.items()}
         #     feed_dict.update({internal_input: internals[n] for n, internal_input in enumerate(self.internals_input)})
