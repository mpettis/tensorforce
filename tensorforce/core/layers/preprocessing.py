# Copyright 2018 Tensorforce Team. All Rights Reserved.
#
# Licensed under the Apache License, Version 2.0 (the "License");
# you may not use this file except in compliance with the License.
# You may obtain a copy of the License at
#
#     http://www.apache.org/licenses/LICENSE-2.0
#
# Unless required by applicable law or agreed to in writing, software
# distributed under the License is distributed on an "AS IS" BASIS,
# WITHOUT WARRANTIES OR CONDITIONS OF ANY KIND, either express or implied.
# See the License for the specific language governing permissions and
# limitations under the License.
# ==============================================================================

import tensorflow as tf

from tensorforce.core import parameter_modules, TensorSpec, tf_function, tf_util
from tensorforce.core.layers import Layer


class PreprocessingLayer(Layer):
    """
    Base class for preprocessing layers which require to be reset.

    Args:
        summary_labels ('all' | iter[string]): Labels of summaries to record
            (<span style="color:#00C000"><b>default</b></span>: inherit value of parent module).
        name (string): Layer name
            (<span style="color:#00C000"><b>default</b></span>: internally chosen).
        input_spec (specification): <span style="color:#00C000"><b>internal use</b></span>.
    """

    def __init__(self, summary_labels=None, name=None, input_spec=None):
        super().__init__(name=name, input_spec=input_spec, summary_labels=summary_labels)

    def input_signature(self, function):
        if function == 'reset':
            return ()

        else:
            return super().input_signature(function=function)

    @tf_function(num_args=0)
    def reset(self):
        raise NotImplementedError


class Clipping(Layer):
    """
    Clipping layer (specification key: `clipping`).

    Args:
        upper (parameter, float): Upper clipping value
            (<span style="color:#C00000"><b>required</b></span>).
        lower (parameter, float): Lower clipping value
            (<span style="color:#00C000"><b>default</b></span>: negative upper value).
        summary_labels ('all' | iter[string]): Labels of summaries to record
            (<span style="color:#00C000"><b>default</b></span>: inherit value of parent module).
        name (string): Layer name
            (<span style="color:#00C000"><b>default</b></span>: internally chosen).
        input_spec (specification): <span style="color:#00C000"><b>internal use</b></span>.
    """

    def __init__(self, upper, lower=None, summary_labels=None, name=None, input_spec=None):
        super().__init__(summary_labels=summary_labels, name=name, input_spec=input_spec)

        if lower is None:
            self.lower = None
            self.upper = self.add_module(
                name='upper', module=lower, modules=parameter_modules, dtype='float', min_value=0.0
            )
        else:
            self.lower = self.add_module(
                name='lower', module=lower, modules=parameter_modules, dtype='float'
            )
            self.upper = self.add_module(
                name='upper', module=lower, modules=parameter_modules, dtype='float'
            )

    def default_input_spec(self):
        return TensorSpec(type='float', shape=None)

    @tf_function(num_args=1)
    def apply(self, x):
        upper = self.upper.value()
        if self.lower is None:
            lower = -upper
        else:
            lower = self.lower.value()

        assertion = tf.debugging.assert_greater_equal(
            x=upper, y=lower, message="Incompatible lower and upper clipping bound."
        )

        with tf.control_dependencies(control_inputs=(assertion,)):
            return tf.clip_by_value(t=x, clip_value_min=lower, clip_value_max=upper)


class Deltafier(PreprocessingLayer):
    """
    Deltafier layer computing the difference between the current and the previous input; can only
    be used as preprocessing layer (specification key: `deltafier`).

    Args:
        concatenate (False | int >= 0): Whether to concatenate instead of replace deltas with
            input, and if so, concatenation axis
            (<span style="color:#00C000"><b>default</b></span>: false).
        summary_labels ('all' | iter[string]): Labels of summaries to record
            (<span style="color:#00C000"><b>default</b></span>: inherit value of parent module).
        name (string): Layer name
            (<span style="color:#00C000"><b>default</b></span>: internally chosen).
        input_spec (specification): <span style="color:#00C000"><b>internal use</b></span>.
    """

    def __init__(self, concatenate=False, summary_labels=None, name=None, input_spec=None):
        self.concatenate = concatenate

        super().__init__(summary_labels=summary_labels, name=name, input_spec=input_spec)

    def default_input_spec(self):
        return TensorSpec(type='float', shape=None)

    def output_spec(self):
        output_spec = super().output_spec()

        if self.concatenate is not False:
            output_spec.shape = tuple(
                2 * dims if axis == self.concatenate else dims
                for axis, dims in enumerate(output_spec.shape)
            )

        return output_spec

    def initialize(self):
        super().initialize()

        self.has_previous = self.variable(
            name='has-previous', dtype='bool', shape=(), initializer='zeros', is_trainable=False,
            is_saved=False
        )

        self.previous = self.variable(
            name='previous', dtype='float', shape=((1,) + self.input_spec['shape']),
            initializer='zeros', is_trainable=False, is_saved=False
        )

    @tf_function(num_args=0)
    def reset(self):
        assignment = self.has_previous.assign(
            value=tf_util.constant(value=False, dtype='bool'), read_value=False
        )

        return assignment

<<<<<<< HEAD
    @tf_function(num_args=1)
    def apply(self, x):
=======
    def tf_apply(self, x):
        assertion = tf.debugging.assert_equal(
            x=tf.shape(input=x)[0], y=1,
            message="Deltafier preprocessor currently not compatible with batched Agent.act."
        )
>>>>>>> e070a362

        def first_delta():
            assignment = self.has_previous.assign(
                value=tf_util.constant(value=True, dtype='bool'), read_value=False
            )
            with tf.control_dependencies(control_inputs=(assignment,)):
                return tf.concat(values=(tf.zeros_like(input=x[:1]), x[1:] - x[:-1]), axis=0)

        def later_delta():
            return x - tf.concat(values=(self.previous, x[:-1]), axis=0)

        with tf.control_dependencies(control_inputs=(assertion,)):
            delta = self.cond(pred=self.has_previous, true_fn=later_delta, false_fn=first_delta)

            assignment = self.previous.assign(value=x[-1:], read_value=False)

        with tf.control_dependencies(control_inputs=(assignment,)):
            if self.concatenate is False:
                return tf_util.identity(input=delta)
            else:
                return tf.concat(values=(x, delta), axis=(self.concatenate + 1))


class Image(Layer):
    """
    Image preprocessing layer (specification key: `image`).

    Args:
        height (int): Height of resized image
            (<span style="color:#00C000"><b>default</b></span>: no resizing or relative to width).
        width (int): Width of resized image
            (<span style="color:#00C000"><b>default</b></span>: no resizing or relative to height).
        grayscale (bool | iter[float]): Turn into grayscale image, optionally using given weights
            (<span style="color:#00C000"><b>default</b></span>: false).
        summary_labels ('all' | iter[string]): Labels of summaries to record
            (<span style="color:#00C000"><b>default</b></span>: inherit value of parent module).
        name (string): Layer name
            (<span style="color:#00C000"><b>default</b></span>: internally chosen).
        input_spec (specification): <span style="color:#00C000"><b>internal use</b></span>.
    """

    def __init__(
        self, height=None, width=None, grayscale=False, summary_labels=None, name=None,
        input_spec=None
    ):
        self.height = height
        self.width = width
        self.grayscale = grayscale

        super().__init__(summary_labels=summary_labels, name=name, input_spec=input_spec)

    def default_input_spec(self):
        return TensorSpec(type='float', shape=(0, 0, 0))

    def output_spec(self):
        output_spec = super().output_spec()

        if self.height is not None:
            if self.width is None:
                self.width = round(self.height * input_spec.shape[1] / output_spec.shape[0])
            output_spec.shape = (self.height, self.width, output_spec.shape[2])
        elif self.width is not None:
            self.height = round(self.width * input_spec.shape[0] / input_spec.shape[1])
            output_spec.shape = (self.height, self.width, output_spec.shape[2])

        if not isinstance(self.grayscale, bool) or self.grayscale:
            output_spec.shape = output_spec.shape[:2] + (1,)

        return output_spec

    @tf_function(num_args=1)
    def apply(self, x):
        if self.height is not None:
            x = tf.image.resize(images=x, size=(self.height, self.width))

        if not isinstance(self.grayscale, bool):
            weights = tf_util.constant(
                value=self.grayscale, dtype='float', shape=(1, 1, 1, len(self.grayscale))
            )
            x = tf.reduce_sum(input_tensor=(x * weights), axis=3, keepdims=True)
        elif self.grayscale:
            x = tf.image.rgb_to_grayscale(images=x)

        return x


class Sequence(PreprocessingLayer):
    """
    Sequence layer stacking the current and previous inputs; can only be used as preprocessing
    layer (specification key: `sequence`).

    Args:
        length (int > 0): Number of inputs to concatenate
            (<span style="color:#C00000"><b>required</b></span>).
        axis (int >= 0): Concatenation axis, excluding batch axis
            (<span style="color:#00C000"><b>default</b></span>: last axis).
        concatenate (bool): Whether to concatenate inputs at given axis, otherwise introduce new
            sequence axis
            (<span style="color:#00C000"><b>default</b></span>: true).
        summary_labels ('all' | iter[string]): Labels of summaries to record
            (<span style="color:#00C000"><b>default</b></span>: inherit value of parent module).
        name (string): Layer name
            (<span style="color:#00C000"><b>default</b></span>: internally chosen).
        input_spec (specification): <span style="color:#00C000"><b>internal use</b></span>.
    """

    def __init__(
        self, length, axis=-1, concatenate=True, summary_labels=None, name=None, input_spec=None
    ):
        assert length > 1
        self.length = length
        self.axis = axis
        self.concatenate = concatenate

        super().__init__(summary_labels=summary_labels, name=name, input_spec=input_spec)

    def output_spec(self, input_spec):
        output_spec = super().output_spec()

        if self.concatenate:
            if self.axis == -1:
                self.axis = len(output_spec.shape) - 1
            output_spec.shape = tuple(
                self.length * dims if axis == self.axis else dims
                for axis, dims in enumerate(output_spec.shape)
            )

        else:
            if self.axis == -1:
                self.axis = len(output_spec.shape)
            shape = output_spec.shape
            output_spec.shape = shape[:self.axis] + (self.length,) + shape[self.axis:]

        return output_spec

    def initialize(self):
        super().initialize()

        self.has_previous = self.variable(
            name='has-previous', dtype='bool', shape=(), initializer='zeros', is_trainable=False,
            is_saved=False
        )

<<<<<<< HEAD
        self.previous = self.variable(
            name='previous', dtype='float', shape=((self.length - 1,) + self.input_spec.shape),
            initializer='zeros', is_trainable=False, is_saved=False
=======
        shape = self.input_spec['shape']
        if self.concatenate:
            shape = (1,) + shape[:self.axis] + (shape[self.axis] * (self.length - 1),) + \
                shape[self.axis + 1:]
        else:
            shape = (1,) + shape[:self.axis] + (self.length - 1,) + shape[self.axis:]
        self.previous = self.add_variable(
            name='previous', dtype='float', shape=shape, is_trainable=False, initializer='zeros'
>>>>>>> e070a362
        )

    @tf_function(num_args=0)
    def reset(self):
        assignment = self.has_previous.assign(
            value=tf_util.constant(value=False, dtype='bool'), read_value=False
        )
        return assignment

<<<<<<< HEAD
    @tf_function(num_args=1)
    def apply(self, x):
=======
    def tf_apply(self, x):
        assertion = tf.debugging.assert_equal(
            x=tf.shape(input=x)[0], y=1,
            message="Sequence preprocessor currently not compatible with batched Agent.act."
        )
>>>>>>> e070a362

        def first_timestep():
            assignment = self.has_previous.assign(
                value=tf_util.constant(value=True, dtype='bool'), read_value=False
            )
            with tf.control_dependencies(control_inputs=(assignment,)):
                if self.concatenate:
                    current = x
                else:
                    current = tf.expand_dims(input=x, axis=(self.axis + 1))
                multiples = tuple(
                    self.length if dims == self.axis + 1 else 1
                    for dims in range(tf_util.rank(x=current))
                )
                return tf.tile(input=current, multiples=multiples)

        def other_timesteps():
            if self.concatenate:
                current = x
            else:
                current = tf.expand_dims(input=x, axis=(self.axis + 1))
            return tf.concat(values=(self.previous, current), axis=(self.axis + 1))

        with tf.control_dependencies(control_inputs=(assertion,)):
            xs = self.cond(
                pred=self.has_previous, true_fn=other_timesteps, false_fn=first_timestep
            )

            if self.concatenate:
                begin = tuple(
                    self.input_spec['shape'][dims - 1] if dims == self.axis + 1 else 0
                    for dims in range(util.rank(x=xs))
                )
            else:
                begin = tuple(1 if dims == self.axis + 1 else 0 for dims in range(util.rank(x=xs)))

            assignment = self.previous.assign(
                value=tf.slice(input_=xs, begin=begin, size=self.previous.shape), read_value=False
            )

        with tf.control_dependencies(control_inputs=(assignment,)):
<<<<<<< HEAD
            return tf_util.identity(input=sequence)
=======
            return util.identity_operation(x=xs)
>>>>>>> e070a362
<|MERGE_RESOLUTION|>--- conflicted
+++ resolved
@@ -153,16 +153,12 @@
 
         return assignment
 
-<<<<<<< HEAD
     @tf_function(num_args=1)
     def apply(self, x):
-=======
-    def tf_apply(self, x):
         assertion = tf.debugging.assert_equal(
             x=tf.shape(input=x)[0], y=1,
             message="Deltafier preprocessor currently not compatible with batched Agent.act."
         )
->>>>>>> e070a362
 
         def first_delta():
             assignment = self.has_previous.assign(
@@ -306,20 +302,15 @@
             is_saved=False
         )
 
-<<<<<<< HEAD
-        self.previous = self.variable(
-            name='previous', dtype='float', shape=((self.length - 1,) + self.input_spec.shape),
-            initializer='zeros', is_trainable=False, is_saved=False
-=======
         shape = self.input_spec['shape']
         if self.concatenate:
             shape = (1,) + shape[:self.axis] + (shape[self.axis] * (self.length - 1),) + \
                 shape[self.axis + 1:]
         else:
             shape = (1,) + shape[:self.axis] + (self.length - 1,) + shape[self.axis:]
-        self.previous = self.add_variable(
-            name='previous', dtype='float', shape=shape, is_trainable=False, initializer='zeros'
->>>>>>> e070a362
+        self.previous = self.variable(
+            name='previous', dtype='float', shape=shape, initializer='zeros', is_trainable=False,
+            is_saved=False
         )
 
     @tf_function(num_args=0)
@@ -329,16 +320,12 @@
         )
         return assignment
 
-<<<<<<< HEAD
     @tf_function(num_args=1)
     def apply(self, x):
-=======
-    def tf_apply(self, x):
         assertion = tf.debugging.assert_equal(
             x=tf.shape(input=x)[0], y=1,
             message="Sequence preprocessor currently not compatible with batched Agent.act."
         )
->>>>>>> e070a362
 
         def first_timestep():
             assignment = self.has_previous.assign(
@@ -380,8 +367,4 @@
             )
 
         with tf.control_dependencies(control_inputs=(assignment,)):
-<<<<<<< HEAD
-            return tf_util.identity(input=sequence)
-=======
-            return util.identity_operation(x=xs)
->>>>>>> e070a362
+            return tf_util.identity(input=sequence)