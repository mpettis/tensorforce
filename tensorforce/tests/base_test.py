# Copyright 2017 reinforce.io. All Rights Reserved.
#
# Licensed under the Apache License, Version 2.0 (the "License");
# you may not use this file except in compliance with the License.
# You may obtain a copy of the License at
#
#     http://www.apache.org/licenses/LICENSE-2.0
#
# Unless required by applicable law or agreed to in writing, software
# distributed under the License is distributed on an "AS IS" BASIS,
# WITHOUT WARRANTIES OR CONDITIONS OF ANY KIND, either express or implied.
# See the License for the specific language governing permissions and
# limitations under the License.
# ==============================================================================

from __future__ import absolute_import
from __future__ import print_function
from __future__ import division

from six.moves import xrange
import sys

from tensorforce.execution import Runner


class BaseTest(object):

    agent = None
    deterministic = None
    requires_network = True
    pass_threshold = 0.8

    def pre_run(self, agent, environment):
        pass

    def base_test(self, name, environment, network_spec, config):
<<<<<<< HEAD
=======

>>>>>>> ac04dcf9
        sys.stdout.write('\n{} ({}):'.format(self.__class__.agent.__name__, name))
        sys.stdout.flush()

        passed = 0
        for _ in xrange(5):
            if self.__class__.requires_network:
                agent = self.__class__.agent(
                    states_spec=environment.states,
                    actions_spec=environment.actions,
                    network_spec=network_spec,
                    config=config
                )
            else:
                agent = self.__class__.agent(
                    states_spec=environment.states,
                    actions_spec=environment.actions,
                    config=config
                )

            runner = Runner(agent=agent, environment=environment)

            self.pre_run(agent=agent, environment=environment)
            def episode_finished(r):
                return r.episode < 100 or not all(
                    rw / ln >= self.__class__.pass_threshold
                    for rw, ln in zip(r.episode_rewards[-100:], r.episode_lengths[-100:])
                )

            runner.run(episodes=3000, deterministic=self.__class__.deterministic, episode_finished=episode_finished)

            sys.stdout.write(' ' + str(runner.episode))
            sys.stdout.flush()
            if runner.episode < 3000:
                passed += 1

        sys.stdout.write('\n==> passed: {}\n'.format(passed))
        sys.stdout.flush()
        self.assertTrue(passed >= 4)<|MERGE_RESOLUTION|>--- conflicted
+++ resolved
@@ -34,10 +34,7 @@
         pass
 
     def base_test(self, name, environment, network_spec, config):
-<<<<<<< HEAD
-=======
 
->>>>>>> ac04dcf9
         sys.stdout.write('\n{} ({}):'.format(self.__class__.agent.__name__, name))
         sys.stdout.flush()
 
@@ -60,6 +57,7 @@
             runner = Runner(agent=agent, environment=environment)
 
             self.pre_run(agent=agent, environment=environment)
+
             def episode_finished(r):
                 return r.episode < 100 or not all(
                     rw / ln >= self.__class__.pass_threshold
