# Copyright 2018 Tensorforce Team. All Rights Reserved.
#
# Licensed under the Apache License, Version 2.0 (the "License");
# you may not use this file except in compliance with the License.
# You may obtain a copy of the License at
#
#     http://www.apache.org/licenses/LICENSE-2.0
#
# Unless required by applicable law or agreed to in writing, software
# distributed under the License is distributed on an "AS IS" BASIS,
# WITHOUT WARRANTIES OR CONDITIONS OF ANY KIND, either express or implied.
# See the License for the specific language governing permissions and
# limitations under the License.
# ==============================================================================

import os
from setuptools import setup
import sys


if sys.version_info.major != 3:
    raise NotImplementedError("Tensorforce is only compatible with Python 3.")


tensorforce_directory = os.path.abspath(os.path.dirname(__file__))

# Extract version from tensorforce/__init__.py
with open(os.path.join(tensorforce_directory, 'tensorforce', '__init__.py'), 'r') as filehandle:
    for line in filehandle:
        if line.startswith('__version__'):
            version = line[15:-2]

<<<<<<< HEAD
=======
install_requires = [
    'numpy',
    'six',
    'scipy',
    'pytest',
    'tqdm'
]
>>>>>>> 001bdebf

# Extract long_description from README.md introduction
long_description = list()
with open(os.path.join(tensorforce_directory, 'README.md'), 'r') as filehandle:
    lines = iter(filehandle)
    line = next(lines)
    if not line.startswith('# Tensorforce:'):
        raise NotImplementedError
    long_description.append(line)
    for line in lines:
        if line == '#### Introduction\n':
            break
    if next(lines) != '\n':
        raise NotImplementedError
    while True:
        line = next(lines)
        if line == '\n':
            line = next(lines)
            if line == '\n':
                break
            else:
                long_description.append('\n')
                long_description.append(line)
        else:
            long_description.append(line)
    while line == '\n':
        line = next(lines)
    if not line.startswith('#### '):
        raise NotImplementedError
long_description = ''.join(long_description)


# Extract install_requires from requirements.txt
install_requires = list()
with open(os.path.join(tensorforce_directory, 'requirements.txt'), 'r') as filehandle:
    for line in filehandle:
        line = line.strip()
        if line:
            install_requires.append(line)

# Readthedocs requires Sphinx extensions to be specified as part of install_requires.
if os.environ.get('READTHEDOCS', None) == 'True':
    install_requires.append('recommonmark')

<<<<<<< HEAD
setup(
    name='Tensorforce',
    version=version,
    description='Tensorforce: a TensorFlow library for applied reinforcement learning',
    long_description=long_description,
    long_description_content_type='text/markdown',
    author='Alexander Kuhnle',
    author_email='tensorforce.team@gmail.com',
    url='http://github.com/tensorforce/tensorforce',
    packages=['tensorforce'],
    download_url='https://github.com/tensorforce/tensorforce/archive/0.5.0.tar.gz',
    license='Apache 2.0',
    python_requires='>=3.5',
    install_requires=install_requires,
    extras_require=dict(
        tf=["tensorflow==1.13.1"],
        tf_gpu=["tensorflow-gpu==1.13.1"],
        docs=["m2r", "recommonmark", "sphinx", "sphinx-rtd-theme"],
        envs=["gym[all]", "gym-retro", "mazeexp", "vizdoom"],
        mazeexp=["mazeexp"],
        gym=["gym[all]"],
        retro=["gym-retro"],
        vizdoom=["vizdoom"]
    ),
    zip_safe=False
)
=======
setup(name='tensorforce',
      version='0.4.4',  # please remember to edit tensorforce/__init__.py when updating the version
      description='Reinforcement learning for TensorFlow',
      url='http://github.com/reinforceio/tensorforce',
      download_url='https://github.com/reinforceio/tensorforce/archive/0.4.3.tar.gz',
      author='reinforce.io',
      author_email='contact@reinforce.io',
      license='Apache 2.0',
      packages=[package for package in find_packages() if package.startswith('tensorforce')],
      install_requires=install_requires,
      setup_requires=setup_requires,
      extras_require=extras_require,
      zip_safe=False)
>>>>>>> 001bdebf
<|MERGE_RESOLUTION|>--- conflicted
+++ resolved
@@ -29,17 +29,6 @@
     for line in filehandle:
         if line.startswith('__version__'):
             version = line[15:-2]
-
-<<<<<<< HEAD
-=======
-install_requires = [
-    'numpy',
-    'six',
-    'scipy',
-    'pytest',
-    'tqdm'
-]
->>>>>>> 001bdebf
 
 # Extract long_description from README.md introduction
 long_description = list()
@@ -84,7 +73,6 @@
 if os.environ.get('READTHEDOCS', None) == 'True':
     install_requires.append('recommonmark')
 
-<<<<<<< HEAD
 setup(
     name='Tensorforce',
     version=version,
@@ -110,19 +98,4 @@
         vizdoom=["vizdoom"]
     ),
     zip_safe=False
-)
-=======
-setup(name='tensorforce',
-      version='0.4.4',  # please remember to edit tensorforce/__init__.py when updating the version
-      description='Reinforcement learning for TensorFlow',
-      url='http://github.com/reinforceio/tensorforce',
-      download_url='https://github.com/reinforceio/tensorforce/archive/0.4.3.tar.gz',
-      author='reinforce.io',
-      author_email='contact@reinforce.io',
-      license='Apache 2.0',
-      packages=[package for package in find_packages() if package.startswith('tensorforce')],
-      install_requires=install_requires,
-      setup_requires=setup_requires,
-      extras_require=extras_require,
-      zip_safe=False)
->>>>>>> 001bdebf
+)